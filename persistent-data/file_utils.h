#ifndef THIN_FILE_UTILS_H
#define THIN_FILE_UTILS_H

#include "persistent-data/block.h"

#include <string>

//----------------------------------------------------------------

// FIXME: move to a different unit
namespace persistent_data {
<<<<<<< HEAD
	persistent_data::block_address get_nr_blocks(string const &path, sector_t block_size = MD_BLOCK_SIZE);
=======
	block_address get_nr_blocks(string const &path, block_address block_size);
	block_address get_nr_metadata_blocks(string const &path);

>>>>>>> 7b1a1130
	block_manager<>::ptr open_bm(std::string const &dev_path,
				     block_manager<>::mode m, bool excl = true);

	void check_file_exists(std::string const &file);
}

//----------------------------------------------------------------

#endif<|MERGE_RESOLUTION|>--- conflicted
+++ resolved
@@ -9,13 +9,9 @@
 
 // FIXME: move to a different unit
 namespace persistent_data {
-<<<<<<< HEAD
 	persistent_data::block_address get_nr_blocks(string const &path, sector_t block_size = MD_BLOCK_SIZE);
-=======
-	block_address get_nr_blocks(string const &path, block_address block_size);
 	block_address get_nr_metadata_blocks(string const &path);
 
->>>>>>> 7b1a1130
 	block_manager<>::ptr open_bm(std::string const &dev_path,
 				     block_manager<>::mode m, bool excl = true);
 
