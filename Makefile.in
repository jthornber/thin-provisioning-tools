# Copyright (C) 2011 Red Hat, Inc. All rights reserved.
#
# This file is part of the thin-provisioning-tools source.
#
# thin-provisioning-tools is free software: you can redistribute it
# and/or modify it under the terms of the GNU General Public License
# as published by the Free Software Foundation, either version 3 of
# the License, or (at your option) any later version.
#
# thin-provisioning-tools is distributed in the hope that it will be
# useful, but WITHOUT ANY WARRANTY; without even the implied warranty
# of MERCHANTABILITY or FITNESS FOR A PARTICULAR PURPOSE.  See the
# GNU General Public License for more details.
#
# You should have received a copy of the GNU General Public License along
# with thin-provisioning-tools.  If not, see
# <http://www.gnu.org/licenses/>.

V=@

PROGRAMS=\
	bin/pdata_tools \
	bin/volume_manager

.PHONY: all
all: $(PROGRAMS)

SOURCE=\
	base/output_file_requirements.cc \
	base/application.cc \
	base/base64.cc \
	base/disk_units.cc \
	base/endian_utils.cc \
	base/error_state.cc \
	base/error_string.cc \
	base/grid_layout.cc \
	base/file_utils.cc \
	base/progress_monitor.cc \
	base/rolling_hash.cc \
	base/xml_utils.cc \
	block-cache/block_cache.cc \
	block-cache/copier.cc \
	block-cache/io_engine.cc \
	block-cache/mem_pool.cc \
	caching/cache_check.cc \
	caching/cache_dump.cc \
	caching/cache_metadata_size.cc \
	caching/cache_repair.cc \
	caching/cache_restore.cc \
	caching/cache_writeback.cc \
	caching/commands.cc \
	caching/hint_array.cc \
	caching/mapping_array.cc \
	caching/metadata.cc \
	caching/metadata_dump.cc \
	caching/restore_emitter.cc \
	caching/superblock.cc \
	caching/xml_format.cc \
<<<<<<< HEAD
	device-mapper/dm.cc \
	device-mapper/interface.cc \
	device-mapper/ioctl_interface.cc \
=======
	era/commands.cc \
>>>>>>> b7d41813
	era/era_array.cc \
	era/era_check.cc \
	era/era_detail.cc \
	era/era_dump.cc \
	era/era_invalidate.cc \
	era/era_restore.cc \
	era/metadata.cc \
	era/metadata_dump.cc \
	era/restore_emitter.cc \
	era/superblock.cc \
	era/writeset_tree.cc \
	era/xml_format.cc \
	persistent-data/checksum.cc \
	persistent-data/data-structures/bitset.cc \
	persistent-data/data-structures/bloom_filter.cc \
	persistent-data/data-structures/btree.cc \
	persistent-data/data-structures/btree_node_checker.cc \
	persistent-data/error_set.cc \
	persistent-data/file_utils.cc \
	persistent-data/hex_dump.cc \
	persistent-data/space-maps/careful_alloc.cc \
	persistent-data/space-maps/disk.cc \
	persistent-data/space-maps/recursive.cc \
	persistent-data/space_map.cc \
	persistent-data/transaction_manager.cc \
	persistent-data/validators.cc \
	thin-provisioning/commands.cc \
	thin-provisioning/cache_stream.cc \
	thin-provisioning/chunk_stream.cc \
	thin-provisioning/device_tree.cc \
	thin-provisioning/fixed_chunk_stream.cc \
	thin-provisioning/human_readable_format.cc \
	thin-provisioning/mapping_tree.cc \
	thin-provisioning/metadata.cc \
	thin-provisioning/metadata_checker.cc \
	thin-provisioning/metadata_counter.cc \
	thin-provisioning/metadata_dumper.cc \
	thin-provisioning/pool_stream.cc \
	thin-provisioning/restore_emitter.cc \
	thin-provisioning/rmap_visitor.cc \
	thin-provisioning/superblock.cc \
	thin-provisioning/thin_check.cc \
	thin-provisioning/thin_delta.cc \
	thin-provisioning/thin_dump.cc \
	thin-provisioning/thin_ls.cc \
	thin-provisioning/thin_metadata_size.cc \
	thin-provisioning/thin_pool.cc \
	thin-provisioning/thin_repair.cc \
	thin-provisioning/thin_restore.cc \
	thin-provisioning/thin_rmap.cc \
	thin-provisioning/thin_trim.cc \
	thin-provisioning/xml_format.cc

DEVTOOLS_SOURCE=\
	thin-provisioning/thin_ll_dump.cc \
	thin-provisioning/thin_ll_restore.cc \
	thin-provisioning/thin_show_duplicates.cc \
	thin-provisioning/thin_generate_metadata.cc \
	thin-provisioning/variable_chunk_stream.cc \
	thin-provisioning/thin_show_metadata.cc \
	thin-provisioning/thin_scan.cc \
	ui/ui.cc

ifeq ("@DEVTOOLS@", "yes")
SOURCE+=$(DEVTOOLS_SOURCE)
endif

ifeq ("@STATIC@", "yes")
SOURCE += thin-provisioning/static_library_emitter.cc
else
SOURCE += thin-provisioning/shared_library_emitter.cc
endif

CC:=@CC@
CXX:=@CXX@
STRIP:=@STRIP@
OBJECTS:=$(subst .cc,.o,$(SOURCE))

# FIXME EMITTERS += $(PLUGIN_LIBS) doesn't work, probably because it's empty at
# the time of use?
ifeq ("@STATIC@", "yes")
EMITTERS += contrib/*.a
endif

TOP_DIR:=@top_srcdir@
TOP_BUILDDIR:=@top_builddir@
<<<<<<< HEAD
CFLAGS+=-g -Wall
CXXFLAGS+=-std=c++11 -g -Wall -fno-strict-aliasing
=======
CFLAGS+=-g -Wall -O3 -fPIC
CFLAGS+=@LFS_FLAGS@
CXXFLAGS+=-g -Wall -fPIC -fno-strict-aliasing -std=c++11

ifeq ("@DEVTOOLS@", "yes")
CXXFLAGS+=-DDEV_TOOLS
endif

>>>>>>> b7d41813
CXXFLAGS+=@CXXOPTIMISE_FLAG@
CXXFLAGS+=@CXXDEBUG_FLAG@
CXXFLAGS+=@CXX_STRERROR_FLAG@
CXXFLAGS+=@LFS_FLAGS@
INCLUDES+=-I$(TOP_BUILDDIR) -I$(TOP_DIR) -I$(TOP_DIR)/thin-provisioning
LIBS:=-laio -lexpat -ldl

ifeq ("@DEVTOOLS@", "yes")
LIBS+=-lncurses
endif

ifeq ("@STATIC_CXX@", "yes")
CXXLIB+=-Wl,-Bstatic -lstdc++ -Wl,-Bdynamic -Wl,--as-needed
else
CXXLIB+=-lstdc++
endif

ifeq ("@STATIC@", "yes")
LDFLAGS+=-static
endif

INSTALL:=@INSTALL@
PREFIX:=@prefix@
BINDIR:=$(DESTDIR)$(PREFIX)/sbin
DATADIR:=$(DESTDIR)$(PREFIX)/share
MANPATH:=$(DATADIR)/man

vpath %.cc $(TOP_DIR)

INSTALL_DIR = $(INSTALL) -m 755 -d
INSTALL_PROGRAM = $(INSTALL) -m 755
INSTALL_DATA = $(INSTALL) -p -m 644

ifeq ("@TESTING@", "yes")
TEST_INCLUDES=\
	-I$(TOP_DIR) \
	-Igoogletest/googlemock/include \
	-Igoogletest/googletest/include
else
TEST_INCLUDES=
endif

.SUFFIXES: .d

%.o: %.cc
	@echo "    [CXX] $<"
	$(V) $(CXX) -c $(INCLUDES) $(CXXFLAGS) -o $@ $<
	@echo "    [DEP] $<"
	$(V) $(CXX) -MM -MT $(subst .cc,.o,$<) $(INCLUDES) $(TEST_INCLUDES) $(CXXFLAGS) $< > $*.$$$$; \
	sed 's,\([^ :]*\)\.o[ :]*,\1.o \1.gmo $* : Makefile ,g' < $*.$$$$ > $*.d; \
	$(RM) $*.$$$$

#----------------------------------------------------------------

lib/libpdata.a: $(OBJECTS) $(EMITTERS)
	@echo "    [AR]  $<"
	$(V)ar -rv $@ $(OBJECTS) $(EMITTERS) > /dev/null 2>&1

<<<<<<< HEAD
bin/pdata_tools: $(OBJECTS) main.o
	@echo "    [LD]  $@"
	$(V) $(CXX) $(CXXFLAGS) $(LDFLAGS) -o $@ $+ $(LIBS)

bin/volume_manager: $(OBJECTS) volume-manager/main.o
=======
bin/pdata_tools: $(OBJECTS) $(EMITTERS)
>>>>>>> b7d41813
	@echo "    [LD]  $@"
	$(V) $(CXX) $(CXXFLAGS) $(LDFLAGS) -o $@ $+ $(LIBS) $(CXXLIB)

#----------------------------------------------------------------

DEPEND_FILES=\
	$(subst .cc,.d,$(SOURCE)) \
	$(subst .cc,.d,$(TEST_SOURCE)) \
	$(subst .cc,.d,$(CXX_PROGRAM_SOURCE)) \
	$(subst .c,.d,$(C_PROGRAM_SOURCE))

.PHONY: clean distclean

clean:
	find . -name \*.o -delete
	find . -name \*.gmo -delete
	find . -name \*.d -delete
	$(RM) $(TEST_PROGRAMS) $(PROGRAMS) $(GMOCK_OBJECTS) lib/*.a

distclean: clean
	$(RM) config.cache config.log config.status configure.h version.h Makefile unit-tests/Makefile

install: bin/pdata_tools
	$(INSTALL_DIR) $(BINDIR)
	$(INSTALL_PROGRAM) bin/pdata_tools $(BINDIR)
	$(STRIP) $(BINDIR)/pdata_tools
	ln -s -f pdata_tools $(BINDIR)/cache_check
	ln -s -f pdata_tools $(BINDIR)/cache_dump
	ln -s -f pdata_tools $(BINDIR)/cache_metadata_size
	ln -s -f pdata_tools $(BINDIR)/cache_repair
	ln -s -f pdata_tools $(BINDIR)/cache_restore
	ln -s -f pdata_tools $(BINDIR)/cache_writeback
	ln -s -f pdata_tools $(BINDIR)/thin_check
	ln -s -f pdata_tools $(BINDIR)/thin_delta
	ln -s -f pdata_tools $(BINDIR)/thin_dump
	ln -s -f pdata_tools $(BINDIR)/thin_ls
	ln -s -f pdata_tools $(BINDIR)/thin_repair
	ln -s -f pdata_tools $(BINDIR)/thin_restore
	ln -s -f pdata_tools $(BINDIR)/thin_rmap
	ln -s -f pdata_tools $(BINDIR)/thin_show_duplicates
	ln -s -f pdata_tools $(BINDIR)/thin_trim
	ln -s -f pdata_tools $(BINDIR)/thin_metadata_size
	ln -s -f pdata_tools $(BINDIR)/era_check
	ln -s -f pdata_tools $(BINDIR)/era_dump
	ln -s -f pdata_tools $(BINDIR)/era_invalidate
	ln -s -f pdata_tools $(BINDIR)/era_restore
	$(INSTALL_DIR) $(MANPATH)/man8
	$(INSTALL_DATA) man8/cache_check.8 $(MANPATH)/man8
	$(INSTALL_DATA) man8/cache_dump.8 $(MANPATH)/man8
	$(INSTALL_DATA) man8/cache_repair.8 $(MANPATH)/man8
	$(INSTALL_DATA) man8/cache_restore.8 $(MANPATH)/man8
	$(INSTALL_DATA) man8/cache_writeback.8 $(MANPATH)/man8
	$(INSTALL_DATA) man8/thin_check.8 $(MANPATH)/man8
	$(INSTALL_DATA) man8/thin_delta.8 $(MANPATH)/man8
	$(INSTALL_DATA) man8/thin_dump.8 $(MANPATH)/man8
	$(INSTALL_DATA) man8/thin_ls.8 $(MANPATH)/man8
	$(INSTALL_DATA) man8/thin_repair.8 $(MANPATH)/man8
	$(INSTALL_DATA) man8/thin_restore.8 $(MANPATH)/man8
	$(INSTALL_DATA) man8/thin_rmap.8 $(MANPATH)/man8
	$(INSTALL_DATA) man8/thin_trim.8 $(MANPATH)/man8
	$(INSTALL_DATA) man8/thin_metadata_size.8 $(MANPATH)/man8
	$(INSTALL_DATA) man8/era_check.8 $(MANPATH)/man8
	$(INSTALL_DATA) man8/era_dump.8 $(MANPATH)/man8
	$(INSTALL_DATA) man8/era_invalidate.8 $(MANPATH)/man8
ifeq ("@DEVTOOLS@", "yes")
	ln -s -f pdata_tools $(BINDIR)/thin_ll_dump
	ln -s -f pdata_tools $(BINDIR)/thin_show_duplicates
	ln -s -f pdata_tools $(BINDIR)/thin_generate_metadata
	ln -s -f pdata_tools $(BINDIR)/thin_scan
endif

#	$(INSTALL_DATA) man8/era_restore.8 $(MANPATH)/man8

.PHONY: install

include contrib/Makefile

ifeq ("@TESTING@", "yes")
include unit-tests/Makefile

.PHONEY: features

features: pdata_tools
	cucumber --no-color --format progress

test: features unit-test
endif

-include $(DEPEND_FILES)
<|MERGE_RESOLUTION|>--- conflicted
+++ resolved
@@ -56,13 +56,9 @@
 	caching/restore_emitter.cc \
 	caching/superblock.cc \
 	caching/xml_format.cc \
-<<<<<<< HEAD
-	device-mapper/dm.cc \
 	device-mapper/interface.cc \
 	device-mapper/ioctl_interface.cc \
-=======
 	era/commands.cc \
->>>>>>> b7d41813
 	era/era_array.cc \
 	era/era_check.cc \
 	era/era_detail.cc \
@@ -149,10 +145,6 @@
 
 TOP_DIR:=@top_srcdir@
 TOP_BUILDDIR:=@top_builddir@
-<<<<<<< HEAD
-CFLAGS+=-g -Wall
-CXXFLAGS+=-std=c++11 -g -Wall -fno-strict-aliasing
-=======
 CFLAGS+=-g -Wall -O3 -fPIC
 CFLAGS+=@LFS_FLAGS@
 CXXFLAGS+=-g -Wall -fPIC -fno-strict-aliasing -std=c++11
@@ -161,7 +153,6 @@
 CXXFLAGS+=-DDEV_TOOLS
 endif
 
->>>>>>> b7d41813
 CXXFLAGS+=@CXXOPTIMISE_FLAG@
 CXXFLAGS+=@CXXDEBUG_FLAG@
 CXXFLAGS+=@CXX_STRERROR_FLAG@
@@ -220,15 +211,9 @@
 	@echo "    [AR]  $<"
 	$(V)ar -rv $@ $(OBJECTS) $(EMITTERS) > /dev/null 2>&1
 
-<<<<<<< HEAD
-bin/pdata_tools: $(OBJECTS) main.o
-	@echo "    [LD]  $@"
-	$(V) $(CXX) $(CXXFLAGS) $(LDFLAGS) -o $@ $+ $(LIBS)
-
 bin/volume_manager: $(OBJECTS) volume-manager/main.o
-=======
-bin/pdata_tools: $(OBJECTS) $(EMITTERS)
->>>>>>> b7d41813
+
+bin/pdata_tools: $(OBJECTS) $(EMITTERS) main.o
 	@echo "    [LD]  $@"
 	$(V) $(CXX) $(CXXFLAGS) $(LDFLAGS) -o $@ $+ $(LIBS) $(CXXLIB)
 
